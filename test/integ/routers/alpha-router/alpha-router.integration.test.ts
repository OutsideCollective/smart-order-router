/**
 * @jest-environment hardhat
 */
/// <reference types="../../../types/bunyan-debug-stream" />

import {
  Currency,
  CurrencyAmount,
  Ether,
  Percent,
  Token,
  TradeType,
} from '@uniswap/sdk-core';
import {
  AlphaRouter,
  AlphaRouterConfig,
  CEUR_CELO,
  CEUR_CELO_ALFAJORES,
  ChainId,
  CUSD_CELO,
  CUSD_CELO_ALFAJORES,
  DAI_MAINNET,
  DAI_ON,
  ID_TO_NETWORK_NAME,
  ID_TO_PROVIDER,
<<<<<<< HEAD
  MixedRouteQuoteProvider,
=======
  MixedRoute,
>>>>>>> 4f3db16b
  nativeOnChain,
  NATIVE_CURRENCY,
  OnChainQuoteProvider,
  parseAmount,
  SUPPORTED_CHAINS,
  UniswapMulticallProvider,
  UNI_GÖRLI,
  UNI_MAINNET,
  USDC_ETHEREUM_GNOSIS,
  USDC_MAINNET,
  USDC_ON,
  USDT_MAINNET,
  V3_CORE_FACTORY_ADDRESSES,
  WBTC_GNOSIS,
  WBTC_MOONBEAM,
  WETH9,
  WNATIVE_ON,
  WRAPPED_NATIVE_CURRENCY,
} from '../../../../src';

import 'jest-environment-hardhat';

import { JsonRpcProvider, JsonRpcSigner } from '@ethersproject/providers';
import { Protocol } from '@uniswap/router-sdk';
import { MethodParameters } from '@uniswap/v3-sdk';
import { BigNumber, providers } from 'ethers';
import { parseEther } from 'ethers/lib/utils';
import _ from 'lodash';
import { StaticGasPriceProvider } from '../../../../src/providers/static-gas-price-provider';
import { DEFAULT_ROUTING_CONFIG_BY_CHAIN } from '../../../../src/routers/alpha-router/config';
import { getBalanceAndApprove } from '../../../test-util/getBalanceAndApprove';

import QuoterV3_ABI from '../../../../src/abis/QuoterV3.json';
const V2_FACTORY = '0x5C69bEe701ef814a2B6a3EDD4B1652CB9cc5aA6f';
const SWAP_ROUTER_V2 = '0x68b3465833fb72A70ecDF485E0e4C7bD8665Fc45';
const SLIPPAGE = new Percent(5, 100); // 5% or 10_000?

import bunyan from 'bunyan';
import bunyanDebugStream from 'bunyan-debug-stream';

const logLevel =
  process.env.DEBUG || process.env.DEBUG_JSON ? bunyan.DEBUG : bunyan.INFO;
<<<<<<< HEAD

=======
// @ts-ignore[TS6133]
>>>>>>> 4f3db16b
let logger = bunyan.createLogger({
  name: 'Uniswap Smart Order Router',
  serializers: bunyan.stdSerializers,
  level: bunyan.INFO,
  streams: process.env.DEBUG_JSON
    ? undefined
    : [
        {
<<<<<<< HEAD
          level: logLevel,
=======
          level: bunyan.INFO,
>>>>>>> 4f3db16b
          type: 'stream',
          stream: bunyanDebugStream({
            basepath: __dirname,
            forceColor: false,
            showDate: false,
            showPid: false,
            showLoggerName: false,
            showLevel: !!process.env.DEBUG,
          }),
        },
      ],
});

// setGlobalLogger(logger);

const checkQuoteToken = (
  before: CurrencyAmount<Currency>,
  after: CurrencyAmount<Currency>,
  tokensQuoted: CurrencyAmount<Currency>
) => {
  // Check which is bigger to support exactIn and exactOut
  const tokensSwapped = after.greaterThan(before)
    ? after.subtract(before)
    : before.subtract(after);
  const tokensDiff = tokensQuoted.greaterThan(tokensSwapped)
    ? tokensQuoted.subtract(tokensSwapped)
    : tokensSwapped.subtract(tokensQuoted);
  const percentDiff = tokensDiff.asFraction.divide(tokensQuoted.asFraction);
  expect(percentDiff.lessThan(SLIPPAGE)).toBe(true);
};

const getQuoteToken = (
  tokenIn: Currency,
  tokenOut: Currency,
  tradeType: TradeType
): Currency => {
  return tradeType == TradeType.EXACT_INPUT ? tokenOut : tokenIn;
};

export function parseDeadline(deadline: number): number {
  return Math.floor(Date.now() / 1000) + deadline;
}

const expandDecimals = (currency: Currency, amount: number): number => {
  return amount * 10 ** currency.decimals;
};

describe('alpha router integration', () => {
  let alice: JsonRpcSigner;
  jest.setTimeout(500 * 1000); // 500s

  let alphaRouter: AlphaRouter;
  const multicall2Provider = new UniswapMulticallProvider(
    ChainId.MAINNET,
    hardhat.provider
  );

  const ROUTING_CONFIG: AlphaRouterConfig = {
    // @ts-ignore[TS7053] - complaining about switch being non exhaustive
    ...DEFAULT_ROUTING_CONFIG_BY_CHAIN[ChainId.MAINNET],
    protocols: [Protocol.V3, Protocol.V2],
  };

  const executeSwap = async (
    methodParameters: MethodParameters,
    tokenIn: Currency,
    tokenOut: Currency
  ): Promise<{
    tokenInAfter: CurrencyAmount<Currency>;
    tokenInBefore: CurrencyAmount<Currency>;
    tokenOutAfter: CurrencyAmount<Currency>;
    tokenOutBefore: CurrencyAmount<Currency>;
  }> => {
    expect(tokenIn.symbol).not.toBe(tokenOut.symbol);
    // We use this helper function for approving rather than hardhat.provider.approve
    // because there is custom logic built in for handling USDT and other checks
    const tokenInBefore = await getBalanceAndApprove(
      alice,
      SWAP_ROUTER_V2,
      tokenIn
    );
    const tokenOutBefore = await hardhat.getBalance(alice._address, tokenOut);

    console.log(methodParameters.calldata);

    const transaction = {
      data: methodParameters.calldata,
      to: SWAP_ROUTER_V2,
      value: BigNumber.from(methodParameters.value),
      from: alice._address,
      gasPrice: BigNumber.from(2000000000000),
      type: 1,
    };

    const transactionResponse: providers.TransactionResponse =
      await alice.sendTransaction(transaction);

    const receipt = await transactionResponse.wait();
    expect(receipt.status == 1).toBe(true); // Check for txn success

    const tokenInAfter = await hardhat.getBalance(alice._address, tokenIn);
    const tokenOutAfter = await hardhat.getBalance(alice._address, tokenOut);

    return {
      tokenInAfter,
      tokenInBefore,
      tokenOutAfter,
      tokenOutBefore,
    };
  };

  /**
   * Function to validate swapRoute data.
   * @param quote: CurrencyAmount<Currency>
   * @param quoteGasAdjusted: CurrencyAmount<Currency>
   * @param tradeType: TradeType
   * @param targetQuoteDecimalsAmount?: number - if defined, checks that the quoteDecimals is within the range of this +/- acceptableDifference (non inclusive bounds)
   * @param acceptableDifference?: number - see above
   */
  const validateSwapRoute = async (
    quote: CurrencyAmount<Currency>,
    quoteGasAdjusted: CurrencyAmount<Currency>,
    tradeType: TradeType,
    targetQuoteDecimalsAmount?: number,
    acceptableDifference?: number
  ) => {
    // strict undefined checks here to avoid confusion with 0 being a falsy value
    if (targetQuoteDecimalsAmount !== undefined) {
      acceptableDifference =
        acceptableDifference !== undefined ? acceptableDifference : 0;
      expect(
        quote.greaterThan(
          CurrencyAmount.fromRawAmount(
            quote.currency,
            expandDecimals(
              quote.currency,
              targetQuoteDecimalsAmount - acceptableDifference
            )
          )
        )
      ).toBe(true);
      expect(
        quote.lessThan(
          CurrencyAmount.fromRawAmount(
            quote.currency,
            expandDecimals(
              quote.currency,
              targetQuoteDecimalsAmount + acceptableDifference
            )
          )
        )
      ).toBe(true);
    }

    if (tradeType == TradeType.EXACT_INPUT) {
      // == lessThanOrEqualTo
      expect(!quoteGasAdjusted.greaterThan(quote)).toBe(true);
    } else {
      // == greaterThanOrEqual
      expect(!quoteGasAdjusted.lessThan(quote)).toBe(true);
    }
  };

  /**
   * Function to perform a call to executeSwap and validate the response
   * @param quote: CurrencyAmount<Currency>
   * @param tokenIn: Currency
   * @param tokenOut: Currency
   * @param methodParameters: MethodParameters
   * @param tradeType: TradeType
   * @param checkTokenInAmount?: number - if defined, check that the tokenInBefore - tokenInAfter = checkTokenInAmount
   * @param checkTokenOutAmount?: number - if defined, check that the tokenOutBefore - tokenOutAfter = checkTokenOutAmount
   */
  const validateExecuteSwap = async (
    quote: CurrencyAmount<Currency>,
    tokenIn: Currency,
    tokenOut: Currency,
    methodParameters: MethodParameters | undefined,
    tradeType: TradeType,
    checkTokenInAmount?: number,
    checkTokenOutAmount?: number
  ) => {
    expect(methodParameters).not.toBeUndefined();
    const { tokenInBefore, tokenInAfter, tokenOutBefore, tokenOutAfter } =
      await executeSwap(methodParameters!, tokenIn, tokenOut!);

    if (tradeType == TradeType.EXACT_INPUT) {
      if (checkTokenInAmount) {
        expect(
          tokenInBefore
            .subtract(tokenInAfter)
            .equalTo(
              CurrencyAmount.fromRawAmount(
                tokenIn,
                expandDecimals(tokenIn, checkTokenInAmount)
              )
            )
        );
      }
      checkQuoteToken(
        tokenOutBefore,
        tokenOutAfter,
        /// @dev we need to recreate the CurrencyAmount object here because tokenOut can be different from quote.currency (in the case of ETH vs. WETH)
        CurrencyAmount.fromRawAmount(tokenOut, quote.quotient)
      );
    } else {
      if (checkTokenOutAmount) {
        expect(
          tokenOutAfter
            .subtract(tokenOutBefore)
            .equalTo(
              CurrencyAmount.fromRawAmount(
                tokenOut,
                expandDecimals(tokenOut, checkTokenOutAmount)
              )
            )
        );
      }
      checkQuoteToken(
        tokenInBefore,
        tokenInAfter,
        CurrencyAmount.fromRawAmount(tokenIn, quote.quotient)
      );
    }
  };

  beforeAll(async () => {
    alice = hardhat.providers[0]!.getSigner();
    const aliceAddress = await alice.getAddress();
    expect(aliceAddress).toBe(alice._address);

    const QuoterV3Factory =
      await hardhat.hre.ethers.getContractFactoryFromArtifact(
        QuoterV3_ABI,
        alice
      );
    const QuoterV3 = await QuoterV3Factory.deploy(
      V3_CORE_FACTORY_ADDRESSES[ChainId.MAINNET],
      V2_FACTORY,
      WRAPPED_NATIVE_CURRENCY[ChainId.MAINNET].address // TODO: change to be chain dependent
    );

    const QuoterV3Address = QuoterV3.address;

    await hardhat.fund(
      alice._address,
      [
        parseAmount('8000000', USDC_MAINNET),
        parseAmount('5000000', USDT_MAINNET),
        parseAmount('1000', UNI_MAINNET),
        parseAmount('5000000', DAI_MAINNET),
      ],
      [
        '0x47ac0fb4f2d84898e4d9e7b4dab3c24507a6d503', // Binance peg tokens
      ]
    );

    await hardhat.fund(
      alice._address,
      [parseAmount('4000', WETH9[1])],
      [
        '0x6555e1CC97d3cbA6eAddebBCD7Ca51d75771e0B8', // WETH token
      ]
    );

    // alice should always have 10000 ETH
    const aliceEthBalance = await hardhat.provider.getBalance(alice._address);
    /// Since alice is deploying the QuoterV3 contract, expect to have slightly less than 10_000 ETH but not too little
    expect(aliceEthBalance.toBigInt()).toBeGreaterThanOrEqual(
      parseEther('9995').toBigInt()
    );
    const aliceUSDCBalance = await hardhat.getBalance(
      alice._address,
      USDC_MAINNET
    );
    expect(aliceUSDCBalance).toEqual(parseAmount('8000000', USDC_MAINNET));
    const aliceUSDTBalance = await hardhat.getBalance(
      alice._address,
      USDT_MAINNET
    );
    expect(aliceUSDTBalance).toEqual(parseAmount('5000000', USDT_MAINNET));
    const aliceWETH9Balance = await hardhat.getBalance(
      alice._address,
      WETH9[1]
    );
    expect(aliceWETH9Balance).toEqual(parseAmount('4000', WETH9[1]));
    const aliceDAIBalance = await hardhat.getBalance(
      alice._address,
      DAI_MAINNET
    );
    expect(aliceDAIBalance).toEqual(parseAmount('5000000', DAI_MAINNET));
    const aliceUNIBalance = await hardhat.getBalance(
      alice._address,
      UNI_MAINNET
    );
    expect(aliceUNIBalance).toEqual(parseAmount('1000', UNI_MAINNET));

    alphaRouter = new AlphaRouter({
      chainId: ChainId.MAINNET,
      provider: hardhat.providers[0]!,
      multicall2Provider,
<<<<<<< HEAD
      // v3QuoteProvider: new V3QuoteProvider(
      //   ChainId.MAINNET,
      //   hardhat.provider,
      //   multicall2Provider,
      //   {
      //     retries: 2,
      //     minTimeout: 100,
      //     maxTimeout: 1000,
      //   },
      //   {
      //     multicallChunk: 40, // 40 looks like it usually works
      //     gasLimitPerCall: 705_000, // can we tweak this?
      //     quoteMinSuccessRate: 0.15,
      //   },
      //   {
      //     gasLimitOverride: 2_000_000,
      //     multicallChunk: 25,
      //   }
      // ),
      mixedRouteQuoteProvider: new MixedRouteQuoteProvider(
        ChainId.MAINNET,
        hardhat.provider,
        multicall2Provider,
        /// Different config than v3
=======
      mixedRouteQuoteProvider: new OnChainQuoteProvider<MixedRoute>(
        ChainId.MAINNET,
        hardhat.provider,
        multicall2Provider,
        /// Same config as V3QuoteProvider
>>>>>>> 4f3db16b
        {
          retries: 2,
          minTimeout: 100,
          maxTimeout: 1000,
        },
        {
<<<<<<< HEAD
          multicallChunk: 40, // 40 looks like it usually works
          gasLimitPerCall: 705_000, // can we tweak this?
=======
          multicallChunk: 180,
          gasLimitPerCall: 705_000,
>>>>>>> 4f3db16b
          quoteMinSuccessRate: 0.15,
        },
        {
          gasLimitOverride: 2_000_000,
<<<<<<< HEAD
          multicallChunk: 25,
=======
          multicallChunk: 75,
>>>>>>> 4f3db16b
        },
        undefined,
        undefined,
        QuoterV3Address
      ),
    });
  });

  /**
   *  tests are 1:1 with routing api integ tests
   */
  for (const tradeType of [TradeType.EXACT_INPUT]) {
<<<<<<< HEAD
    describe(`${ID_TO_NETWORK_NAME(1)} alpha - ${tradeType}`, () => {
=======
    xdescribe(`${ID_TO_NETWORK_NAME(1)} alpha - ${tradeType}`, () => {
>>>>>>> 4f3db16b
      describe(`+ simulate swap`, () => {
        it('erc20 -> erc20', async () => {
          // declaring these to reduce confusion
          const tokenIn = USDC_MAINNET;
          const tokenOut = USDT_MAINNET;
          const amount =
            tradeType == TradeType.EXACT_INPUT
              ? parseAmount('100', tokenIn)
              : parseAmount('100', tokenOut);

          const swap = await alphaRouter.route(
            amount,
            getQuoteToken(tokenIn, tokenOut, tradeType),
            tradeType,
            {
              recipient: alice._address,
              slippageTolerance: SLIPPAGE,
              deadline: parseDeadline(360),
            },
            {
              ...ROUTING_CONFIG,
              protocols: [Protocol.V2],
              minSplits: 2,
            }
          );

          expect(swap).toBeDefined();
          expect(swap).not.toBeNull();

          const { quote, quoteGasAdjusted, methodParameters } = swap!;

          console.log(methodParameters!.calldata);

          await validateSwapRoute(quote, quoteGasAdjusted, tradeType, 100, 10);

          await validateExecuteSwap(
            quote,
            tokenIn,
            tokenOut,
            methodParameters,
            tradeType,
            100,
            100
          );
        });

        it(`erc20 -> eth`, async () => {
          const tokenIn = USDC_MAINNET;
          const tokenOut = Ether.onChain(1) as Currency;
          const amount =
            tradeType == TradeType.EXACT_INPUT
              ? parseAmount('1000000', tokenIn)
              : parseAmount('10', tokenOut);

          const swap = await alphaRouter.route(
            amount,
            getQuoteToken(tokenIn, tokenOut, tradeType),
            tradeType,
            {
              recipient: alice._address,
              slippageTolerance: SLIPPAGE,
              deadline: parseDeadline(360),
            },
            {
              ...ROUTING_CONFIG,
            }
          );
          expect(swap).toBeDefined();
          expect(swap).not.toBeNull();

          const { quote, quoteGasAdjusted, methodParameters } = swap!;

          await validateSwapRoute(quote, quoteGasAdjusted, tradeType);

          await validateExecuteSwap(
            quote,
            tokenIn,
            tokenOut,
            methodParameters,
            tradeType,
            1000000
          );
        });

        it(`erc20 -> eth large trade`, async () => {
          // Trade of this size almost always results in splits.
          const tokenIn = USDC_MAINNET;
          const tokenOut = Ether.onChain(1) as Currency;
          const amount =
            tradeType == TradeType.EXACT_INPUT
              ? parseAmount('1000000', tokenIn)
              : parseAmount('100', tokenOut);

          const swap = await alphaRouter.route(
            amount,
            getQuoteToken(tokenIn, tokenOut, tradeType),
            tradeType,
            {
              recipient: alice._address,
              slippageTolerance: SLIPPAGE,
              deadline: parseDeadline(360),
            },
            {
              ...ROUTING_CONFIG,
            }
          );
          expect(swap).toBeDefined();
          expect(swap).not.toBeNull();

          const { quote, methodParameters } = swap!;

          const { route } = swap!;

          expect(route).not.toBeUndefined;

          const amountInEdgesTotal = _(route)
            // Defineness check first
            .filter((routeWithValidQuote) =>
              tradeType == TradeType.EXACT_INPUT
                ? !!routeWithValidQuote.amount.quotient
                : !!routeWithValidQuote.quote.quotient
            )
            .map((routeWithValidQuote) =>
              tradeType == TradeType.EXACT_INPUT
                ? BigNumber.from(routeWithValidQuote.amount.quotient.toString())
                : BigNumber.from(routeWithValidQuote.quote.quotient.toString())
            )
            .reduce((cur, total) => total.add(cur), BigNumber.from(0));
          /**
           * @dev for exactIn, make sure the sum of the amountIn to every split = total amountIn for the route
           * @dev for exactOut, make sure the sum of the quote of every split = total quote for the route
           */
          const amountIn =
            tradeType == TradeType.EXACT_INPUT
              ? BigNumber.from(amount.quotient.toString())
              : BigNumber.from(quote.quotient.toString());
          expect(amountIn).toEqual(amountInEdgesTotal);

          const amountOutEdgesTotal = _(route)
            .filter((routeWithValidQuote) =>
              tradeType == TradeType.EXACT_INPUT
                ? !!routeWithValidQuote.quote.quotient
                : !!routeWithValidQuote.amount.quotient
            )
            .map((routeWithValidQuote) =>
              tradeType == TradeType.EXACT_INPUT
                ? BigNumber.from(routeWithValidQuote.quote.quotient.toString())
                : BigNumber.from(routeWithValidQuote.amount.quotient.toString())
            )
            .reduce((cur, total) => total.add(cur), BigNumber.from(0));
          /**
           * @dev for exactIn, make sure the sum of the quote to every split = total quote for the route
           * @dev for exactOut, make sure the sum of the amountIn of every split = total amountIn for the route
           */
          const amountOut =
            tradeType == TradeType.EXACT_INPUT
              ? BigNumber.from(quote.quotient.toString())
              : BigNumber.from(amount.quotient.toString());
          expect(amountOut).toEqual(amountOutEdgesTotal);

          await validateExecuteSwap(
            quote,
            tokenIn,
            tokenOut,
            methodParameters,
            tradeType,
            1000000
          );
        });

        it(`eth -> erc20`, async () => {
          /// Fails for v3 for some reason, ProviderGasError
          const tokenIn = Ether.onChain(1) as Currency;
          const tokenOut = UNI_MAINNET;
          const amount =
            tradeType == TradeType.EXACT_INPUT
              ? parseAmount('10', tokenIn)
              : parseAmount('10000', tokenOut);

          const swap = await alphaRouter.route(
            amount,
            getQuoteToken(tokenIn, tokenOut, tradeType),
            tradeType,
            {
              recipient: alice._address,
              slippageTolerance: SLIPPAGE,
              deadline: parseDeadline(360),
            },
            {
              ...ROUTING_CONFIG,
              protocols: [Protocol.V2],
            }
          );
          expect(swap).toBeDefined();
          expect(swap).not.toBeNull();

          const { quote, methodParameters } = swap!;

          expect(methodParameters).not.toBeUndefined();

          const { tokenInBefore, tokenInAfter, tokenOutBefore, tokenOutAfter } =
            await executeSwap(methodParameters!, tokenIn, tokenOut);

          if (tradeType == TradeType.EXACT_INPUT) {
            // We've swapped 10 ETH + gas costs
            expect(
              tokenInBefore
                .subtract(tokenInAfter)
                .greaterThan(parseAmount('10', tokenIn))
            ).toBe(true);
            checkQuoteToken(
              tokenOutBefore,
              tokenOutAfter,
              CurrencyAmount.fromRawAmount(tokenOut, quote.quotient)
            );
          } else {
            /**
             * @dev it is possible for an exactOut to generate more tokens on V2 due to precision errors
             */
            expect(
              !tokenOutAfter
                .subtract(tokenOutBefore)
                // == .greaterThanOrEqualTo
                .lessThan(
                  CurrencyAmount.fromRawAmount(
                    tokenOut,
                    expandDecimals(tokenOut, 10000)
                  )
                )
            ).toBe(true);
            // Can't easily check slippage for ETH due to gas costs effecting ETH balance.
          }
        });

        it(`weth -> erc20`, async () => {
          const tokenIn = WETH9[1];
          const tokenOut = DAI_MAINNET;
          const amount =
            tradeType == TradeType.EXACT_INPUT
              ? parseAmount('100', tokenIn)
              : parseAmount('100', tokenOut);

          const swap = await alphaRouter.route(
            amount,
            getQuoteToken(tokenIn, tokenOut, tradeType),
            tradeType,
            {
              recipient: alice._address,
              slippageTolerance: SLIPPAGE,
              deadline: parseDeadline(360),
            },
            {
              ...ROUTING_CONFIG,
            }
          );
          expect(swap).toBeDefined();
          expect(swap).not.toBeNull();

          const { quote, methodParameters } = swap!;

          await validateExecuteSwap(
            quote,
            tokenIn,
            tokenOut,
            methodParameters,
            tradeType,
            100,
            100
          );
        });

        it(`erc20 -> weth`, async () => {
          const tokenIn = USDC_MAINNET;
          const tokenOut = WETH9[1];
          const amount =
            tradeType == TradeType.EXACT_INPUT
              ? parseAmount('100', tokenIn)
              : parseAmount('100', tokenOut);

          const swap = await alphaRouter.route(
            amount,
            getQuoteToken(tokenIn, tokenOut, tradeType),
            tradeType,
            {
              recipient: alice._address,
              slippageTolerance: SLIPPAGE,
              deadline: parseDeadline(360),
            },
            {
              ...ROUTING_CONFIG,
            }
          );
          expect(swap).toBeDefined();
          expect(swap).not.toBeNull();

          const { quote, methodParameters } = swap!;

          await validateExecuteSwap(
            quote,
            tokenIn,
            tokenOut,
            methodParameters,
            tradeType,
            100,
            100
          );
        });

        it('erc20 -> erc20 v3 only', async () => {
          const tokenIn = USDC_MAINNET;
          const tokenOut = USDT_MAINNET;
          const amount =
            tradeType == TradeType.EXACT_INPUT
              ? parseAmount('100', tokenIn)
              : parseAmount('100', tokenOut);

          const swap = await alphaRouter.route(
            amount,
            getQuoteToken(tokenIn, tokenOut, tradeType),
            tradeType,
            {
              recipient: alice._address,
              slippageTolerance: SLIPPAGE,
              deadline: parseDeadline(360),
            },
            {
              ...ROUTING_CONFIG,
              protocols: [Protocol.V3],
            }
          );
          expect(swap).toBeDefined();
          expect(swap).not.toBeNull();

          const { quote, quoteGasAdjusted, methodParameters } = swap!;

          const { route } = swap!;

          for (const r of route) {
            expect(r.protocol).toEqual('V3');
          }

          await validateSwapRoute(quote, quoteGasAdjusted, tradeType, 100, 10);

          await validateExecuteSwap(
            quote,
            tokenIn,
            tokenOut,
            methodParameters,
            tradeType,
            100,
            100
          );
        });

        it('erc20 -> erc20 v2 only', async () => {
          const tokenIn = USDC_MAINNET;
          const tokenOut = USDT_MAINNET;
          const amount =
            tradeType == TradeType.EXACT_INPUT
              ? parseAmount('100', tokenIn)
              : parseAmount('100', tokenOut);

          const swap = await alphaRouter.route(
            amount,
            getQuoteToken(tokenIn, tokenOut, tradeType),
            tradeType,
            {
              recipient: alice._address,
              slippageTolerance: SLIPPAGE,
              deadline: parseDeadline(360),
            },
            {
              ...ROUTING_CONFIG,
              protocols: [Protocol.V2],
            }
          );
          expect(swap).toBeDefined();
          expect(swap).not.toBeNull();

          const { quote, quoteGasAdjusted, methodParameters } = swap!;

          const { route } = swap!;

          for (const r of route) {
            expect(r.protocol).toEqual('V2');
          }

          await validateSwapRoute(quote, quoteGasAdjusted, tradeType, 100, 10);

          await validateExecuteSwap(
            quote,
            tokenIn,
            tokenOut,
            methodParameters,
            tradeType,
            100,
            100
          );
        });

        it('erc20 -> erc20 forceCrossProtocol', async () => {
          const tokenIn = USDC_MAINNET;
          const tokenOut = USDT_MAINNET;
          const amount =
            tradeType == TradeType.EXACT_INPUT
              ? parseAmount('100', tokenIn)
              : parseAmount('100', tokenOut);

          const swap = await alphaRouter.route(
            amount,
            getQuoteToken(tokenIn, tokenOut, tradeType),
            tradeType,
            {
              recipient: alice._address,
              slippageTolerance: SLIPPAGE,
              deadline: parseDeadline(360),
            },
            {
              ...ROUTING_CONFIG,
              forceCrossProtocol: true,
            }
          );
          expect(swap).toBeDefined();
          expect(swap).not.toBeNull();

          const { quote, quoteGasAdjusted, methodParameters } = swap!;

          const { route } = swap!;

          let hasV3Pool = false;
          let hasV2Pool = false;
          for (const r of route) {
            if (r.protocol == 'V3') {
              hasV3Pool = true;
            }
            if (r.protocol == 'V2') {
              hasV2Pool = true;
            }
          }

          expect(hasV3Pool && hasV2Pool).toBe(true);

          await validateSwapRoute(quote, quoteGasAdjusted, tradeType, 100, 10);

          await validateExecuteSwap(
            quote,
            tokenIn,
            tokenOut,
            methodParameters,
            tradeType,
            100,
            100
          );
        });
      });

      xit(`erc20 -> erc20 no recipient/deadline/slippage`, async () => {
        const tokenIn = USDC_MAINNET;
        const tokenOut = USDT_MAINNET;
        const amount =
          tradeType == TradeType.EXACT_INPUT
            ? parseAmount('100', tokenIn)
            : parseAmount('100', tokenOut);

        const swap = await alphaRouter.route(
          amount,
          getQuoteToken(tokenIn, tokenOut, tradeType),
          tradeType,
          undefined,
          {
            ...ROUTING_CONFIG,
          }
        );
        expect(swap).toBeDefined();
        expect(swap).not.toBeNull();

        const { quote, quoteGasAdjusted } = swap!;

        await validateSwapRoute(quote, quoteGasAdjusted, tradeType, 100, 10);
      });

      xit(`erc20 -> erc20 gas price specified`, async () => {
        const tokenIn = USDC_MAINNET;
        const tokenOut = USDT_MAINNET;
        const amount =
          tradeType == TradeType.EXACT_INPUT
            ? parseAmount('100', tokenIn)
            : parseAmount('100', tokenOut);

        const gasPriceWeiBN = BigNumber.from(60000000000);
        const gasPriceProvider = new StaticGasPriceProvider(gasPriceWeiBN);
        // Create a new AlphaRouter with the new gas price provider
        const customAlphaRouter: AlphaRouter = new AlphaRouter({
          chainId: 1,
          provider: hardhat.providers[0]!,
          multicall2Provider,
          gasPriceProvider,
        });

        const swap = await customAlphaRouter.route(
          amount,
          getQuoteToken(tokenIn, tokenOut, tradeType),
          tradeType,
          undefined,
          {
            ...ROUTING_CONFIG,
          }
        );
        expect(swap).toBeDefined();
        expect(swap).not.toBeNull();

        const { quote, quoteGasAdjusted, gasPriceWei } = swap!;

        expect(gasPriceWei.eq(BigNumber.from(60000000000))).toBe(true);

        await validateSwapRoute(quote, quoteGasAdjusted, tradeType, 100, 10);
      });
    });
  }

  describe.only('QuoterV3', () => {
    const WISE_MAINNET = new Token(
      1,
      '0x66a0f676479Cee1d7373f3DC2e2952778BfF5bd6',
      18,
      'WISE',
      'WISE'
    );
    const tradeType = TradeType.EXACT_INPUT;

<<<<<<< HEAD
    const TRIBE_MAINNET = new Token(
      1,
      '0xc7283b66Eb1EB5FB86327f08e1B5816b0720212B',
      18,
      'TRIBE',
      'TRIBE'
    );

    const BOND_MAINNET = new Token(
      1,
      '0x0391D2021f89DC339F60Fff84546EA23E337750f',
      18,
      'BOND',
      'BOND'
    );

    beforeAll(async () => {
      console.log('alice_address', alice._address);

=======
    const MC_MAINNET = new Token(
      1,
      '0x949D48EcA67b17269629c7194F4b727d4Ef9E5d6',
      18,
      'MC',
      'MC'
    );

    beforeAll(async () => {
>>>>>>> 4f3db16b
      await hardhat.fund(
        alice._address,
        [parseAmount('1000', WISE_MAINNET)],
        [
          '0xa66e19298a50d6e33fd6756af15d81dae39b47ee', // WISE token
        ]
      );
      const aliceWISEBalance = await hardhat.getBalance(
        alice._address,
        WISE_MAINNET
      );
      expect(aliceWISEBalance).toEqual(parseAmount('1000', WISE_MAINNET));
<<<<<<< HEAD

      await hardhat.fund(
        alice._address,
        [parseAmount('10000', TRIBE_MAINNET)],
        [
          '0xea7b32c902daff20bda7b9d7b0964ff0cd33d7ea', // TRIBE whale
        ]
      );
      const aliceTRIBEBalance = await hardhat.getBalance(
        alice._address,
        TRIBE_MAINNET
      );
      expect(aliceTRIBEBalance).toEqual(parseAmount('10000', TRIBE_MAINNET));
=======
      await hardhat.fund(
        alice._address,
        [parseAmount('1000', MC_MAINNET)],
        [
          '0x5a52e96bacdabb82fd05763e25335261b270efcb', // MC token whale
        ]
      );
      const aliceMCBalance = await hardhat.getBalance(
        alice._address,
        MC_MAINNET
      );
      expect(aliceMCBalance).toEqual(parseAmount('1000', MC_MAINNET));
>>>>>>> 4f3db16b
    });

    describe(`${
      tradeType === TradeType.EXACT_INPUT ? 'exactInput' : 'exactOutput'
    } mixedPath routes`, () => {
      describe('+ simulate swap', () => {
        it('WISE -> USDC', async () => {
<<<<<<< HEAD
          const tokenIn = BOND_MAINNET;
          const tokenOut = USDT_MAINNET;

          const amount =
            tradeType == TradeType.EXACT_INPUT
              ? parseAmount('1000', tokenIn)
              : parseAmount('1000', tokenOut);
=======
          const tokenIn = UNI_MAINNET;
          const tokenOut = USDT_MAINNET;
          const amount =
            tradeType == TradeType.EXACT_INPUT
              ? parseAmount('10000', tokenIn)
              : parseAmount('10000', tokenOut);
>>>>>>> 4f3db16b

          const swap = await alphaRouter.route(
            amount,
            getQuoteToken(tokenIn, tokenOut, tradeType),
            tradeType,
            {
<<<<<<< HEAD
              recipient: alice._address,
=======
              // recipient: alice._address,
              recipient: '0x47ac0fb4f2d84898e4d9e7b4dab3c24507a6d503', // binance whale
>>>>>>> 4f3db16b
              slippageTolerance: SLIPPAGE,
              deadline: parseDeadline(10000), // parseDeadline(360),
            },
            {
              ...ROUTING_CONFIG,
<<<<<<< HEAD
              protocols: [Protocol.V3, Protocol.V2, Protocol.MIXED],
=======
              protocols: [Protocol.V2, Protocol.V3],
>>>>>>> 4f3db16b
              // minSplits: 2,
              // maxSplits: 5
            }
          );

          expect(swap).toBeDefined();
          expect(swap).not.toBeNull();

          const { quote, quoteGasAdjusted, methodParameters } = swap!;
          console.log(
            'swap.estimatedGasUsed',
            swap!.estimatedGasUsed.toNumber()
          );

          await validateSwapRoute(quote, quoteGasAdjusted, tradeType);

          await validateExecuteSwap(
            quote,
            tokenIn,
            tokenOut,
            methodParameters,
            tradeType,
            100
          );
        });
      });
    });
  });
});

xdescribe('quote for other networks', () => {
  const TEST_ERC20_1: { [chainId in ChainId]: Token } = {
    [ChainId.MAINNET]: USDC_ON(1),
    [ChainId.ROPSTEN]: USDC_ON(ChainId.ROPSTEN),
    [ChainId.RINKEBY]: USDC_ON(ChainId.RINKEBY),
    [ChainId.GÖRLI]: UNI_GÖRLI,
    [ChainId.KOVAN]: USDC_ON(ChainId.KOVAN),
    [ChainId.OPTIMISM]: USDC_ON(ChainId.OPTIMISM),
    [ChainId.OPTIMISTIC_KOVAN]: USDC_ON(ChainId.OPTIMISTIC_KOVAN),
    [ChainId.ARBITRUM_ONE]: USDC_ON(ChainId.ARBITRUM_ONE),
    [ChainId.ARBITRUM_RINKEBY]: USDC_ON(ChainId.ARBITRUM_RINKEBY),
    [ChainId.POLYGON]: USDC_ON(ChainId.POLYGON),
    [ChainId.POLYGON_MUMBAI]: USDC_ON(ChainId.POLYGON_MUMBAI),
    [ChainId.CELO]: CUSD_CELO,
    [ChainId.CELO_ALFAJORES]: CUSD_CELO_ALFAJORES,
    [ChainId.GNOSIS]: WBTC_GNOSIS,
    [ChainId.MOONBEAM]: WBTC_MOONBEAM,
  };
  const TEST_ERC20_2: { [chainId in ChainId]: Token } = {
    [ChainId.MAINNET]: DAI_ON(1),
    [ChainId.ROPSTEN]: DAI_ON(ChainId.ROPSTEN),
    [ChainId.RINKEBY]: DAI_ON(ChainId.RINKEBY),
    [ChainId.GÖRLI]: DAI_ON(ChainId.GÖRLI),
    [ChainId.KOVAN]: DAI_ON(ChainId.KOVAN),
    [ChainId.OPTIMISM]: DAI_ON(ChainId.OPTIMISM),
    [ChainId.OPTIMISTIC_KOVAN]: DAI_ON(ChainId.OPTIMISTIC_KOVAN),
    [ChainId.ARBITRUM_ONE]: DAI_ON(ChainId.ARBITRUM_ONE),
    [ChainId.ARBITRUM_RINKEBY]: DAI_ON(ChainId.ARBITRUM_RINKEBY),
    [ChainId.POLYGON]: DAI_ON(ChainId.POLYGON),
    [ChainId.POLYGON_MUMBAI]: DAI_ON(ChainId.POLYGON_MUMBAI),
    [ChainId.CELO]: CEUR_CELO,
    [ChainId.CELO_ALFAJORES]: CEUR_CELO_ALFAJORES,
    [ChainId.GNOSIS]: USDC_ETHEREUM_GNOSIS,
    [ChainId.MOONBEAM]: WBTC_MOONBEAM,
  };

  // TODO: Find valid pools/tokens on optimistic kovan and polygon mumbai. We skip those tests for now.
  for (const chain of _.filter(
    SUPPORTED_CHAINS,
    (c) =>
      c != ChainId.OPTIMISTIC_KOVAN &&
      c != ChainId.POLYGON_MUMBAI &&
      c != ChainId.ARBITRUM_RINKEBY &&
      c != ChainId.OPTIMISM && /// @dev infura has been having issues with optimism lately
      // Tests are failing https://github.com/Uniswap/smart-order-router/issues/104
      c != ChainId.CELO_ALFAJORES
  )) {
    for (const tradeType of [TradeType.EXACT_INPUT, TradeType.EXACT_OUTPUT]) {
      const erc1 = TEST_ERC20_1[chain];
      const erc2 = TEST_ERC20_2[chain];

      describe(`${ID_TO_NETWORK_NAME(chain)} ${tradeType} 2xx`, function () {
        // Help with test flakiness by retrying.
        // jest.retryTimes(1);

        const wrappedNative = WNATIVE_ON(chain);

        let alphaRouter: AlphaRouter;

        const chainProvider = ID_TO_PROVIDER(chain);
        const provider = new JsonRpcProvider(chainProvider, chain);
        const multicall2Provider = new UniswapMulticallProvider(
          chain,
          provider
        );

        beforeAll(async () => {
          alphaRouter = new AlphaRouter({
            chainId: chain,
            provider,
            multicall2Provider,
          });
        });

        it(`${wrappedNative.symbol} -> erc20`, async () => {
          const tokenIn = wrappedNative;
          const tokenOut = erc1;
          const amount =
            tradeType == TradeType.EXACT_INPUT
              ? parseAmount('10', tokenIn)
              : parseAmount('10', tokenOut);

          const swap = await alphaRouter.route(
            amount,
            getQuoteToken(tokenIn, tokenOut, tradeType),
            tradeType,
            undefined,
            {
              // @ts-ignore[TS7053] - complaining about switch being non exhaustive
              ...DEFAULT_ROUTING_CONFIG_BY_CHAIN[chain],
              protocols: [Protocol.V3, Protocol.V2],
            }
          );
          expect(swap).toBeDefined();
          expect(swap).not.toBeNull();

          // Scope limited for non mainnet network tests to validating the swap
        });

        it(`erc20 -> erc20`, async () => {
          const tokenIn = erc1;
          const tokenOut = erc2;
          const amount =
            tradeType == TradeType.EXACT_INPUT
              ? parseAmount('1', tokenIn)
              : parseAmount('1', tokenOut);

          const swap = await alphaRouter.route(
            amount,
            getQuoteToken(tokenIn, tokenOut, tradeType),
            tradeType,
            undefined,
            {
              // @ts-ignore[TS7053] - complaining about switch being non exhaustive
              ...DEFAULT_ROUTING_CONFIG_BY_CHAIN[chain],
              protocols: [Protocol.V3, Protocol.V2],
            }
          );
          expect(swap).toBeDefined();
          expect(swap).not.toBeNull();
        });

        const native = NATIVE_CURRENCY[chain];

        it(`${native} -> erc20`, async () => {
          const tokenIn = nativeOnChain(chain);
          const tokenOut = erc2;

          // Celo currently has low liquidity and will not be able to find route for
          // large input amounts
          // TODO: Simplify this when Celo has more liquidity
          const amount =
            chain == ChainId.CELO || chain == ChainId.CELO_ALFAJORES
              ? tradeType == TradeType.EXACT_INPUT
                ? parseAmount('10', tokenIn)
                : parseAmount('10', tokenOut)
              : tradeType == TradeType.EXACT_INPUT
              ? parseAmount('100', tokenIn)
              : parseAmount('100', tokenOut);

          const swap = await alphaRouter.route(
            amount,
            getQuoteToken(tokenIn, tokenOut, tradeType),
            tradeType,
            undefined,
            {
              // @ts-ignore[TS7053] - complaining about switch being non exhaustive
              ...DEFAULT_ROUTING_CONFIG_BY_CHAIN[chain],
              protocols: [Protocol.V3, Protocol.V2],
            }
          );
          expect(swap).toBeDefined();
          expect(swap).not.toBeNull();
        });
        it(`has quoteGasAdjusted values`, async () => {
          const tokenIn = erc1;
          const tokenOut = erc2;
          const amount =
            tradeType == TradeType.EXACT_INPUT
              ? parseAmount('1', tokenIn)
              : parseAmount('1', tokenOut);

          const swap = await alphaRouter.route(
            amount,
            getQuoteToken(tokenIn, tokenOut, tradeType),
            tradeType,
            undefined,
            {
              // @ts-ignore[TS7053] - complaining about switch being non exhaustive
              ...DEFAULT_ROUTING_CONFIG_BY_CHAIN[chain],
              protocols: [Protocol.V3, Protocol.V2],
            }
          );
          expect(swap).toBeDefined();
          expect(swap).not.toBeNull();

          const { quote, quoteGasAdjusted } = swap!;

          if (tradeType == TradeType.EXACT_INPUT) {
            // === .lessThanOrEqualTo
            expect(!quoteGasAdjusted.greaterThan(quote)).toBe(true);
          } else {
            // === .greaterThanOrEqualTo
            expect(!quoteGasAdjusted.lessThan(quote)).toBe(true);
          }
        });
      });
    }
  }
});<|MERGE_RESOLUTION|>--- conflicted
+++ resolved
@@ -23,11 +23,7 @@
   DAI_ON,
   ID_TO_NETWORK_NAME,
   ID_TO_PROVIDER,
-<<<<<<< HEAD
-  MixedRouteQuoteProvider,
-=======
   MixedRoute,
->>>>>>> 4f3db16b
   nativeOnChain,
   NATIVE_CURRENCY,
   OnChainQuoteProvider,
@@ -70,11 +66,7 @@
 
 const logLevel =
   process.env.DEBUG || process.env.DEBUG_JSON ? bunyan.DEBUG : bunyan.INFO;
-<<<<<<< HEAD
-
-=======
-// @ts-ignore[TS6133]
->>>>>>> 4f3db16b
+
 let logger = bunyan.createLogger({
   name: 'Uniswap Smart Order Router',
   serializers: bunyan.stdSerializers,
@@ -83,11 +75,7 @@
     ? undefined
     : [
         {
-<<<<<<< HEAD
-          level: logLevel,
-=======
           level: bunyan.INFO,
->>>>>>> 4f3db16b
           type: 'stream',
           stream: bunyanDebugStream({
             basepath: __dirname,
@@ -389,60 +377,24 @@
       chainId: ChainId.MAINNET,
       provider: hardhat.providers[0]!,
       multicall2Provider,
-<<<<<<< HEAD
-      // v3QuoteProvider: new V3QuoteProvider(
-      //   ChainId.MAINNET,
-      //   hardhat.provider,
-      //   multicall2Provider,
-      //   {
-      //     retries: 2,
-      //     minTimeout: 100,
-      //     maxTimeout: 1000,
-      //   },
-      //   {
-      //     multicallChunk: 40, // 40 looks like it usually works
-      //     gasLimitPerCall: 705_000, // can we tweak this?
-      //     quoteMinSuccessRate: 0.15,
-      //   },
-      //   {
-      //     gasLimitOverride: 2_000_000,
-      //     multicallChunk: 25,
-      //   }
-      // ),
-      mixedRouteQuoteProvider: new MixedRouteQuoteProvider(
+      mixedRouteQuoteProvider: new OnChainQuoteProvider<MixedRoute>(
         ChainId.MAINNET,
         hardhat.provider,
         multicall2Provider,
         /// Different config than v3
-=======
-      mixedRouteQuoteProvider: new OnChainQuoteProvider<MixedRoute>(
-        ChainId.MAINNET,
-        hardhat.provider,
-        multicall2Provider,
-        /// Same config as V3QuoteProvider
->>>>>>> 4f3db16b
         {
           retries: 2,
           minTimeout: 100,
           maxTimeout: 1000,
         },
         {
-<<<<<<< HEAD
-          multicallChunk: 40, // 40 looks like it usually works
-          gasLimitPerCall: 705_000, // can we tweak this?
-=======
           multicallChunk: 180,
           gasLimitPerCall: 705_000,
->>>>>>> 4f3db16b
           quoteMinSuccessRate: 0.15,
         },
         {
           gasLimitOverride: 2_000_000,
-<<<<<<< HEAD
-          multicallChunk: 25,
-=======
           multicallChunk: 75,
->>>>>>> 4f3db16b
         },
         undefined,
         undefined,
@@ -455,11 +407,7 @@
    *  tests are 1:1 with routing api integ tests
    */
   for (const tradeType of [TradeType.EXACT_INPUT]) {
-<<<<<<< HEAD
     describe(`${ID_TO_NETWORK_NAME(1)} alpha - ${tradeType}`, () => {
-=======
-    xdescribe(`${ID_TO_NETWORK_NAME(1)} alpha - ${tradeType}`, () => {
->>>>>>> 4f3db16b
       describe(`+ simulate swap`, () => {
         it('erc20 -> erc20', async () => {
           // declaring these to reduce confusion
@@ -481,8 +429,6 @@
             },
             {
               ...ROUTING_CONFIG,
-              protocols: [Protocol.V2],
-              minSplits: 2,
             }
           );
 
@@ -990,7 +936,6 @@
     );
     const tradeType = TradeType.EXACT_INPUT;
 
-<<<<<<< HEAD
     const TRIBE_MAINNET = new Token(
       1,
       '0xc7283b66Eb1EB5FB86327f08e1B5816b0720212B',
@@ -1010,17 +955,6 @@
     beforeAll(async () => {
       console.log('alice_address', alice._address);
 
-=======
-    const MC_MAINNET = new Token(
-      1,
-      '0x949D48EcA67b17269629c7194F4b727d4Ef9E5d6',
-      18,
-      'MC',
-      'MC'
-    );
-
-    beforeAll(async () => {
->>>>>>> 4f3db16b
       await hardhat.fund(
         alice._address,
         [parseAmount('1000', WISE_MAINNET)],
@@ -1033,7 +967,6 @@
         WISE_MAINNET
       );
       expect(aliceWISEBalance).toEqual(parseAmount('1000', WISE_MAINNET));
-<<<<<<< HEAD
 
       await hardhat.fund(
         alice._address,
@@ -1047,20 +980,6 @@
         TRIBE_MAINNET
       );
       expect(aliceTRIBEBalance).toEqual(parseAmount('10000', TRIBE_MAINNET));
-=======
-      await hardhat.fund(
-        alice._address,
-        [parseAmount('1000', MC_MAINNET)],
-        [
-          '0x5a52e96bacdabb82fd05763e25335261b270efcb', // MC token whale
-        ]
-      );
-      const aliceMCBalance = await hardhat.getBalance(
-        alice._address,
-        MC_MAINNET
-      );
-      expect(aliceMCBalance).toEqual(parseAmount('1000', MC_MAINNET));
->>>>>>> 4f3db16b
     });
 
     describe(`${
@@ -1068,7 +987,6 @@
     } mixedPath routes`, () => {
       describe('+ simulate swap', () => {
         it('WISE -> USDC', async () => {
-<<<<<<< HEAD
           const tokenIn = BOND_MAINNET;
           const tokenOut = USDT_MAINNET;
 
@@ -1076,36 +994,19 @@
             tradeType == TradeType.EXACT_INPUT
               ? parseAmount('1000', tokenIn)
               : parseAmount('1000', tokenOut);
-=======
-          const tokenIn = UNI_MAINNET;
-          const tokenOut = USDT_MAINNET;
-          const amount =
-            tradeType == TradeType.EXACT_INPUT
-              ? parseAmount('10000', tokenIn)
-              : parseAmount('10000', tokenOut);
->>>>>>> 4f3db16b
-
-          const swap = await alphaRouter.route(
-            amount,
-            getQuoteToken(tokenIn, tokenOut, tradeType),
-            tradeType,
-            {
-<<<<<<< HEAD
+
+          const swap = await alphaRouter.route(
+            amount,
+            getQuoteToken(tokenIn, tokenOut, tradeType),
+            tradeType,
+            {
               recipient: alice._address,
-=======
-              // recipient: alice._address,
-              recipient: '0x47ac0fb4f2d84898e4d9e7b4dab3c24507a6d503', // binance whale
->>>>>>> 4f3db16b
               slippageTolerance: SLIPPAGE,
               deadline: parseDeadline(10000), // parseDeadline(360),
             },
             {
               ...ROUTING_CONFIG,
-<<<<<<< HEAD
               protocols: [Protocol.V3, Protocol.V2, Protocol.MIXED],
-=======
-              protocols: [Protocol.V2, Protocol.V3],
->>>>>>> 4f3db16b
               // minSplits: 2,
               // maxSplits: 5
             }
