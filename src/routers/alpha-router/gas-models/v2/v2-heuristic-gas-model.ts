--- conflicted
+++ resolved
@@ -14,17 +14,10 @@
 } from '../gas-model';
 
 // Constant cost for doing any swap regardless of pools.
-<<<<<<< HEAD
-export const BASE_SWAP_COST = BigNumber.from(115000);
-
-// Constant per extra hop in the route.
-export const COST_PER_EXTRA_HOP = BigNumber.from(20000);
-=======
 const BASE_SWAP_COST = BigNumber.from(135000); // 115000, bumped up by 20_000 @eric 7/8/2022
 
 // Constant per extra hop in the route.
 const COST_PER_EXTRA_HOP = BigNumber.from(50000); // 20000, bumped up by 30_000 @eric 7/8/2022
->>>>>>> 2f59bc3d
 
 /**
  * Computes a gas estimate for a V2 swap using heuristics.
