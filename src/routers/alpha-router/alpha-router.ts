--- conflicted
+++ resolved
@@ -2,10 +2,7 @@
 import { Protocol, SwapRouter, Trade } from '@uniswap/router-sdk';
 import { Currency, Fraction, Token, TradeType } from '@uniswap/sdk-core';
 import { TokenList } from '@uniswap/token-lists';
-<<<<<<< HEAD
-=======
-import { Pair, Route as V2RouteRaw } from '@uniswap/v2-sdk';
->>>>>>> 0b5e9897
+import { Pair } from '@uniswap/v2-sdk';
 import {
   MethodParameters,
   Pool,
@@ -194,15 +191,14 @@
   swapRouterProvider?: ISwapRouterProvider;
 
   /**
-<<<<<<< HEAD
    * Calls the optimism gas oracle contract to fetch constants for calculating the l1 security fee.
    */
   optimismGasDataProvider?: IOptimismGasDataProvider;
-=======
+  
+  /**
    * A token validator for detecting fee-on-transfer tokens or tokens that can't be transferred.
    */
   tokenValidatorProvider?: ITokenValidatorProvider;
->>>>>>> 0b5e9897
 };
 
 /**
@@ -338,11 +334,8 @@
     v3GasModelFactory,
     v2GasModelFactory,
     swapRouterProvider,
-<<<<<<< HEAD
     optimismGasDataProvider,
-=======
     tokenValidatorProvider,
->>>>>>> 0b5e9897
   }: AlphaRouterParams) {
     this.chainId = chainId;
     this.provider = provider;
@@ -531,12 +524,11 @@
     this.swapRouterProvider =
       swapRouterProvider ?? new SwapRouterProvider(this.multicall2Provider);
 
-<<<<<<< HEAD
     if (chainId == ChainId.OPTIMISM || chainId == ChainId.OPTIMISTIC_KOVAN) {
       this.optimismGasDataProvider =
         optimismGasDataProvider ??
         new OptimismGasDataProvider(chainId, this.multicall2Provider);
-=======
+    }
     if (tokenValidatorProvider) {
       this.tokenValidatorProvider = tokenValidatorProvider;
     } else if (this.chainId == ChainId.MAINNET) {
@@ -545,7 +537,6 @@
         this.multicall2Provider,
         new NodeJSCache(new NodeCache({ stdTTL: 30000, useClones: false }))
       );
->>>>>>> 0b5e9897
     }
   }
 
