<<<<<<< HEAD
import { ChainId, Currency, Ether, NativeCurrency, Token } from '@uniswap/sdk-core';
=======
import { Currency, Ether, NativeCurrency, Token } from '@uniswap/sdk-core';


export enum ChainId {
  MAINNET = 1,
  GÖRLI = 5,
  SEPOLIA = 11155111,
  OPTIMISM = 10,
  OPTIMISM_GOERLI = 420,
  ARBITRUM_ONE = 42161,
  ARBITRUM_GOERLI = 421613,
  POLYGON = 137,
  POLYGON_MUMBAI = 80001,
  CELO = 42220,
  CELO_ALFAJORES = 44787,
  GNOSIS = 100,
  MOONBEAM = 1284,
  BSC = 56,
}
>>>>>>> b4af6023

// WIP: Gnosis, Moonbeam
export const SUPPORTED_CHAINS: ChainId[] = [
  ChainId.MAINNET,
  ChainId.OPTIMISM,
  ChainId.OPTIMISM_GOERLI,
  ChainId.ARBITRUM_ONE,
  ChainId.ARBITRUM_GOERLI,
  ChainId.POLYGON,
  ChainId.POLYGON_MUMBAI,
  ChainId.GOERLI,
  ChainId.SEPOLIA,
  ChainId.CELO_ALFAJORES,
  ChainId.CELO,
  ChainId.BNB,
  // Gnosis and Moonbeam don't yet have contracts deployed yet
];

export const V2_SUPPORTED = [
  ChainId.MAINNET,
<<<<<<< HEAD
  ChainId.GOERLI,
=======
  ChainId.GÖRLI,
>>>>>>> b4af6023
  ChainId.SEPOLIA,
];

export const HAS_L1_FEE = [
  ChainId.OPTIMISM,
  ChainId.OPTIMISM_GOERLI,
  ChainId.ARBITRUM_ONE,
  ChainId.ARBITRUM_GOERLI,
];

export const NETWORKS_WITH_SAME_UNISWAP_ADDRESSES = [
  ChainId.MAINNET,
<<<<<<< HEAD
  ChainId.GOERLI,
=======
  ChainId.GÖRLI,
>>>>>>> b4af6023
  ChainId.OPTIMISM,
  ChainId.ARBITRUM_ONE,
  ChainId.POLYGON,
  ChainId.POLYGON_MUMBAI,
];

export const ID_TO_CHAIN_ID = (id: number): ChainId => {
  switch (id) {
    case 1:
      return ChainId.MAINNET;
    case 5:
      return ChainId.GOERLI;
    case 11155111:
      return ChainId.SEPOLIA;
    case 56:
      return ChainId.BNB;
    case 10:
      return ChainId.OPTIMISM;
    case 420:
      return ChainId.OPTIMISM_GOERLI;
    case 42161:
      return ChainId.ARBITRUM_ONE;
    case 421613:
      return ChainId.ARBITRUM_GOERLI;
    case 137:
      return ChainId.POLYGON;
    case 80001:
      return ChainId.POLYGON_MUMBAI;
    case 42220:
      return ChainId.CELO;
    case 44787:
      return ChainId.CELO_ALFAJORES;
    case 100:
      return ChainId.GNOSIS;
    case 1284:
      return ChainId.MOONBEAM;
    default:
      throw new Error(`Unknown chain id: ${id}`);
  }
};

export enum ChainName {
  MAINNET = 'mainnet',
  GÖRLI = 'goerli',
  SEPOLIA = 'sepolia',
  OPTIMISM = 'optimism-mainnet',
  OPTIMISM_GOERLI = 'optimism-goerli',
  ARBITRUM_ONE = 'arbitrum-mainnet',
  ARBITRUM_GOERLI = 'arbitrum-goerli',
  POLYGON = 'polygon-mainnet',
  POLYGON_MUMBAI = 'polygon-mumbai',
  CELO = 'celo-mainnet',
  CELO_ALFAJORES = 'celo-alfajores',
  GNOSIS = 'gnosis-mainnet',
  MOONBEAM = 'moonbeam-mainnet',
  BSC = 'bsc-mainnet',
}


export enum NativeCurrencyName {
  // Strings match input for CLI
  ETHER = 'ETH',
  MATIC = 'MATIC',
  CELO = 'CELO',
  GNOSIS = 'XDAI',
  MOONBEAM = 'GLMR',
  BNB = "BNB",
}
export const NATIVE_NAMES_BY_ID: { [chainId: number]: string[] } = {
  [ChainId.MAINNET]: [
    'ETH',
    'ETHER',
    '0xeeeeeeeeeeeeeeeeeeeeeeeeeeeeeeeeeeeeeeee',
  ],
<<<<<<< HEAD
  [ChainId.GOERLI]: [
=======
  [ChainId.GÖRLI]: [
>>>>>>> b4af6023
    'ETH',
    'ETHER',
    '0xeeeeeeeeeeeeeeeeeeeeeeeeeeeeeeeeeeeeeeee',
  ],
  [ChainId.SEPOLIA]: [
    'ETH',
    'ETHER',
    '0xeeeeeeeeeeeeeeeeeeeeeeeeeeeeeeeeeeeeeeee',
  ],
  [ChainId.OPTIMISM]: [
    'ETH',
    'ETHER',
    '0xeeeeeeeeeeeeeeeeeeeeeeeeeeeeeeeeeeeeeeee',
  ],
  [ChainId.OPTIMISM_GOERLI]: [
    'ETH',
    'ETHER',
    '0xeeeeeeeeeeeeeeeeeeeeeeeeeeeeeeeeeeeeeeee',
  ],
  [ChainId.ARBITRUM_ONE]: [
    'ETH',
    'ETHER',
    '0xeeeeeeeeeeeeeeeeeeeeeeeeeeeeeeeeeeeeeeee',
  ],
  [ChainId.ARBITRUM_GOERLI]: [
    'ETH',
    'ETHER',
    '0xeeeeeeeeeeeeeeeeeeeeeeeeeeeeeeeeeeeeeeee',
  ],
  [ChainId.POLYGON]: [
    'MATIC', '0x0000000000000000000000000000000000001010'
  ],
  [ChainId.POLYGON_MUMBAI]: [
    'MATIC',
    '0x0000000000000000000000000000000000001010',
  ],
  [ChainId.CELO]: ['CELO'],
  [ChainId.CELO_ALFAJORES]: ['CELO'],
  [ChainId.GNOSIS]: ['XDAI'],
  [ChainId.MOONBEAM]: ['GLMR'],
  [ChainId.BNB]: [
    'BNB',
    'BNB',
    '0xeeeeeeeeeeeeeeeeeeeeeeeeeeeeeeeeeeeeeeee',
  ],
};

export const NATIVE_CURRENCY: { [chainId: number]: NativeCurrencyName } = {
  [ChainId.MAINNET]: NativeCurrencyName.ETHER,
<<<<<<< HEAD
  [ChainId.GOERLI]: NativeCurrencyName.ETHER,
=======
  [ChainId.GÖRLI]: NativeCurrencyName.ETHER,
>>>>>>> b4af6023
  [ChainId.SEPOLIA]: NativeCurrencyName.ETHER,
  [ChainId.OPTIMISM]: NativeCurrencyName.ETHER,
  [ChainId.OPTIMISM_GOERLI]: NativeCurrencyName.ETHER,
  [ChainId.ARBITRUM_ONE]: NativeCurrencyName.ETHER,
  [ChainId.ARBITRUM_GOERLI]: NativeCurrencyName.ETHER,
  [ChainId.POLYGON]: NativeCurrencyName.MATIC,
  [ChainId.POLYGON_MUMBAI]: NativeCurrencyName.MATIC,
  [ChainId.CELO]: NativeCurrencyName.CELO,
  [ChainId.CELO_ALFAJORES]: NativeCurrencyName.CELO,
  [ChainId.GNOSIS]: NativeCurrencyName.GNOSIS,
  [ChainId.MOONBEAM]: NativeCurrencyName.MOONBEAM,
  [ChainId.BNB]: NativeCurrencyName.BNB,
};

export const ID_TO_NETWORK_NAME = (id: number): ChainName => {
  switch (id) {
    case 1:
      return ChainName.MAINNET;
    case 5:
      return ChainName.GÖRLI;
    case 11155111:
      return ChainName.SEPOLIA;
    case 56:
      return ChainName.BSC;
    case 10:
      return ChainName.OPTIMISM;
    case 420:
      return ChainName.OPTIMISM_GOERLI;
    case 42161:
      return ChainName.ARBITRUM_ONE;
    case 421613:
      return ChainName.ARBITRUM_GOERLI;
    case 137:
      return ChainName.POLYGON;
    case 80001:
      return ChainName.POLYGON_MUMBAI;
    case 42220:
      return ChainName.CELO;
    case 44787:
      return ChainName.CELO_ALFAJORES;
    case 100:
      return ChainName.GNOSIS;
    case 1284:
      return ChainName.MOONBEAM;
    default:
      throw new Error(`Unknown chain id: ${id}`);
  }
};

export const CHAIN_IDS_LIST = Object.values(ChainId).map((c) =>
  c.toString()
) as string[];

export const ID_TO_PROVIDER = (id: ChainId): string => {
  switch (id) {
    case ChainId.MAINNET:
      return process.env.JSON_RPC_PROVIDER!;
<<<<<<< HEAD
    case ChainId.GOERLI:
=======
    case ChainId.GÖRLI:
>>>>>>> b4af6023
      return process.env.JSON_RPC_PROVIDER_GORLI!;
    case ChainId.SEPOLIA:
      return process.env.JSON_RPC_PROVIDER_SEPOLIA!;
    case ChainId.OPTIMISM:
      return process.env.JSON_RPC_PROVIDER_OPTIMISM!;
    case ChainId.OPTIMISM_GOERLI:
      return process.env.JSON_RPC_PROVIDER_OPTIMISM_GOERLI!;
    case ChainId.ARBITRUM_ONE:
      return process.env.JSON_RPC_PROVIDER_ARBITRUM_ONE!;
    case ChainId.ARBITRUM_GOERLI:
      return process.env.JSON_RPC_PROVIDER_ARBITRUM_GOERLI!;
    case ChainId.POLYGON:
      return process.env.JSON_RPC_PROVIDER_POLYGON!;
    case ChainId.POLYGON_MUMBAI:
      return process.env.JSON_RPC_PROVIDER_POLYGON_MUMBAI!;
    case ChainId.CELO:
      return process.env.JSON_RPC_PROVIDER_CELO!;
    case ChainId.CELO_ALFAJORES:
      return process.env.JSON_RPC_PROVIDER_CELO_ALFAJORES!;
    case ChainId.BNB:
      return process.env.JSON_RPC_PROVIDER_BSC!;
    default:
      throw new Error(`Chain id: ${id} not supported`);
  }
};

export const WRAPPED_NATIVE_CURRENCY: { [chainId in ChainId]: Token } = {
  [ChainId.MAINNET]: new Token(
    1,
    '0xC02aaA39b223FE8D0A0e5C4F27eAD9083C756Cc2',
    18,
    'WETH',
    'Wrapped Ether'
  ),
<<<<<<< HEAD
  [ChainId.GOERLI]: new Token(
=======
  [ChainId.GÖRLI]: new Token(
>>>>>>> b4af6023
    5,
    '0xB4FBF271143F4FBf7B91A5ded31805e42b2208d6',
    18,
    'WETH',
    'Wrapped Ether'
  ),
  [ChainId.SEPOLIA]: new Token(
    11155111,
    '0xfFf9976782d46CC05630D1f6eBAb18b2324d6B14',
    18,
    'WETH',
    'Wrapped Ether'
  ),
<<<<<<< HEAD
  [ChainId.BNB]: new Token(
=======
  [ChainId.BSC]: new Token(
>>>>>>> b4af6023
    56,
    '0xbb4CdB9CBd36B01bD1cBaEBF2De08d9173bc095c',
    18,
    'WBNB',
    'Wrapped BNB'
  ),
  [ChainId.OPTIMISM]: new Token(
    ChainId.OPTIMISM,
    '0x4200000000000000000000000000000000000006',
    18,
    'WETH',
    'Wrapped Ether'
  ),
  [ChainId.OPTIMISM_GOERLI]: new Token(
    ChainId.OPTIMISM_GOERLI,
    '0x4200000000000000000000000000000000000006',
    18,
    'WETH',
    'Wrapped Ether'
  ),
  [ChainId.ARBITRUM_ONE]: new Token(
    ChainId.ARBITRUM_ONE,
    '0x82aF49447D8a07e3bd95BD0d56f35241523fBab1',
    18,
    'WETH',
    'Wrapped Ether'
  ),
  [ChainId.ARBITRUM_GOERLI]: new Token(
    ChainId.ARBITRUM_GOERLI,
    '0xe39Ab88f8A4777030A534146A9Ca3B52bd5D43A3',
    18,
    'WETH',
    'Wrapped Ether'
  ),
  [ChainId.POLYGON]: new Token(
    ChainId.POLYGON,
    '0x0d500B1d8E8eF31E21C99d1Db9A6444d3ADf1270',
    18,
    'WMATIC',
    'Wrapped MATIC'
  ),
  [ChainId.POLYGON_MUMBAI]: new Token(
    ChainId.POLYGON_MUMBAI,
    '0x9c3C9283D3e44854697Cd22D3Faa240Cfb032889',
    18,
    'WMATIC',
    'Wrapped MATIC'
  ),

  // The Celo native currency 'CELO' implements the erc-20 token standard
  [ChainId.CELO]: new Token(
    ChainId.CELO,
    '0x471EcE3750Da237f93B8E339c536989b8978a438',
    18,
    'CELO',
    'Celo native asset'
  ),
  [ChainId.CELO_ALFAJORES]: new Token(
    ChainId.CELO_ALFAJORES,
    '0xF194afDf50B03e69Bd7D057c1Aa9e10c9954E4C9',
    18,
    'CELO',
    'Celo native asset'
  ),
  [ChainId.GNOSIS]: new Token(
    ChainId.GNOSIS,
    '0xe91d153e0b41518a2ce8dd3d7944fa863463a97d',
    18,
    'WXDAI',
    'Wrapped XDAI on Gnosis'
  ),
  [ChainId.MOONBEAM]: new Token(
    ChainId.MOONBEAM,
    '0xAcc15dC74880C9944775448304B263D191c6077F',
    18,
    'WGLMR',
    'Wrapped GLMR'
  ),
};

function isMatic(
  chainId: number
): chainId is ChainId.POLYGON | ChainId.POLYGON_MUMBAI {
  return chainId === ChainId.POLYGON_MUMBAI || chainId === ChainId.POLYGON;
}

class MaticNativeCurrency extends NativeCurrency {
  equals(other: Currency): boolean {
    return other.isNative && other.chainId === this.chainId;
  }

  get wrapped(): Token {
    if (!isMatic(this.chainId)) throw new Error('Not matic');
    const nativeCurrency = WRAPPED_NATIVE_CURRENCY[this.chainId];
    if (nativeCurrency) {
      return nativeCurrency;
    }
    throw new Error(`Does not support this chain ${this.chainId}`);
  }

  public constructor(chainId: number) {
    if (!isMatic(chainId)) throw new Error('Not matic');
    super(chainId, 18, 'MATIC', 'Polygon Matic');
  }
}

function isCelo(
  chainId: number
): chainId is ChainId.CELO | ChainId.CELO_ALFAJORES {
  return chainId === ChainId.CELO_ALFAJORES || chainId === ChainId.CELO;
}

class CeloNativeCurrency extends NativeCurrency {
  equals(other: Currency): boolean {
    return other.isNative && other.chainId === this.chainId;
  }

  get wrapped(): Token {
    if (!isCelo(this.chainId)) throw new Error('Not celo');
    const nativeCurrency = WRAPPED_NATIVE_CURRENCY[this.chainId];
    if (nativeCurrency) {
      return nativeCurrency;
    }
    throw new Error(`Does not support this chain ${this.chainId}`);
  }

  public constructor(chainId: number) {
    if (!isCelo(chainId)) throw new Error('Not celo');
    super(chainId, 18, 'CELO', 'Celo');
  }
}

function isGnosis(chainId: number): chainId is ChainId.GNOSIS {
  return chainId === ChainId.GNOSIS;
}

class GnosisNativeCurrency extends NativeCurrency {
  equals(other: Currency): boolean {
    return other.isNative && other.chainId === this.chainId;
  }

  get wrapped(): Token {
    if (!isGnosis(this.chainId)) throw new Error('Not gnosis');
    const nativeCurrency = WRAPPED_NATIVE_CURRENCY[this.chainId];
    if (nativeCurrency) {
      return nativeCurrency;
    }
    throw new Error(`Does not support this chain ${this.chainId}`);
  }

  public constructor(chainId: number) {
    if (!isGnosis(chainId)) throw new Error('Not gnosis');
    super(chainId, 18, 'XDAI', 'xDai');
  }
}

function isBsc(chainId: number): chainId is ChainId.BNB {
  return chainId === ChainId.BNB;
}

class BscNativeCurrency extends NativeCurrency {
  equals(other: Currency): boolean {
    return other.isNative && other.chainId === this.chainId;
  }

  get wrapped(): Token {
    if (!isBsc(this.chainId)) throw new Error('Not bnb');
    const nativeCurrency = WRAPPED_NATIVE_CURRENCY[this.chainId];
    if (nativeCurrency) {
      return nativeCurrency;
    }
    throw new Error(`Does not support this chain ${this.chainId}`);
  }

  public constructor(chainId: number) {
    if (!isBsc(chainId)) throw new Error('Not bnb');
    super(chainId, 18, 'BNB', 'BNB');
  }
}

function isMoonbeam(chainId: number): chainId is ChainId.MOONBEAM {
  return chainId === ChainId.MOONBEAM;
}

class MoonbeamNativeCurrency extends NativeCurrency {
  equals(other: Currency): boolean {
    return other.isNative && other.chainId === this.chainId;
  }

  get wrapped(): Token {
    if (!isMoonbeam(this.chainId)) throw new Error('Not moonbeam');
    const nativeCurrency = WRAPPED_NATIVE_CURRENCY[this.chainId];
    if (nativeCurrency) {
      return nativeCurrency;
    }
    throw new Error(`Does not support this chain ${this.chainId}`);
  }

  public constructor(chainId: number) {
    if (!isMoonbeam(chainId)) throw new Error('Not moonbeam');
    super(chainId, 18, 'GLMR', 'Glimmer');
  }
}

export class ExtendedEther extends Ether {
  public get wrapped(): Token {
    if (this.chainId in WRAPPED_NATIVE_CURRENCY)
      return WRAPPED_NATIVE_CURRENCY[this.chainId as ChainId];
    throw new Error('Unsupported chain ID');
  }

  private static _cachedExtendedEther: { [chainId: number]: NativeCurrency } =
    {};

  public static onChain(chainId: number): ExtendedEther {
    return (
      this._cachedExtendedEther[chainId] ??
      (this._cachedExtendedEther[chainId] = new ExtendedEther(chainId))
    );
  }
}

const cachedNativeCurrency: { [chainId: number]: NativeCurrency } = {};
export function nativeOnChain(chainId: number): NativeCurrency {
  if (cachedNativeCurrency[chainId] != undefined)
    return cachedNativeCurrency[chainId]!;
  if (isMatic(chainId))
    cachedNativeCurrency[chainId] = new MaticNativeCurrency(chainId);
  else if (isCelo(chainId))
    cachedNativeCurrency[chainId] = new CeloNativeCurrency(chainId);
  else if (isGnosis(chainId))
    cachedNativeCurrency[chainId] = new GnosisNativeCurrency(chainId);
  else if (isMoonbeam(chainId))
    cachedNativeCurrency[chainId] = new MoonbeamNativeCurrency(chainId);
  else if (isBsc(chainId))
    cachedNativeCurrency[chainId] = new BscNativeCurrency(chainId);
  else cachedNativeCurrency[chainId] = ExtendedEther.onChain(chainId);

  return cachedNativeCurrency[chainId]!;
}<|MERGE_RESOLUTION|>--- conflicted
+++ resolved
@@ -1,26 +1,4 @@
-<<<<<<< HEAD
 import { ChainId, Currency, Ether, NativeCurrency, Token } from '@uniswap/sdk-core';
-=======
-import { Currency, Ether, NativeCurrency, Token } from '@uniswap/sdk-core';
-
-
-export enum ChainId {
-  MAINNET = 1,
-  GÖRLI = 5,
-  SEPOLIA = 11155111,
-  OPTIMISM = 10,
-  OPTIMISM_GOERLI = 420,
-  ARBITRUM_ONE = 42161,
-  ARBITRUM_GOERLI = 421613,
-  POLYGON = 137,
-  POLYGON_MUMBAI = 80001,
-  CELO = 42220,
-  CELO_ALFAJORES = 44787,
-  GNOSIS = 100,
-  MOONBEAM = 1284,
-  BSC = 56,
-}
->>>>>>> b4af6023
 
 // WIP: Gnosis, Moonbeam
 export const SUPPORTED_CHAINS: ChainId[] = [
@@ -41,11 +19,7 @@
 
 export const V2_SUPPORTED = [
   ChainId.MAINNET,
-<<<<<<< HEAD
   ChainId.GOERLI,
-=======
-  ChainId.GÖRLI,
->>>>>>> b4af6023
   ChainId.SEPOLIA,
 ];
 
@@ -58,11 +32,7 @@
 
 export const NETWORKS_WITH_SAME_UNISWAP_ADDRESSES = [
   ChainId.MAINNET,
-<<<<<<< HEAD
   ChainId.GOERLI,
-=======
-  ChainId.GÖRLI,
->>>>>>> b4af6023
   ChainId.OPTIMISM,
   ChainId.ARBITRUM_ONE,
   ChainId.POLYGON,
@@ -106,7 +76,7 @@
 
 export enum ChainName {
   MAINNET = 'mainnet',
-  GÖRLI = 'goerli',
+  GOERLI = 'goerli',
   SEPOLIA = 'sepolia',
   OPTIMISM = 'optimism-mainnet',
   OPTIMISM_GOERLI = 'optimism-goerli',
@@ -137,11 +107,7 @@
     'ETHER',
     '0xeeeeeeeeeeeeeeeeeeeeeeeeeeeeeeeeeeeeeeee',
   ],
-<<<<<<< HEAD
   [ChainId.GOERLI]: [
-=======
-  [ChainId.GÖRLI]: [
->>>>>>> b4af6023
     'ETH',
     'ETHER',
     '0xeeeeeeeeeeeeeeeeeeeeeeeeeeeeeeeeeeeeeeee',
@@ -191,11 +157,7 @@
 
 export const NATIVE_CURRENCY: { [chainId: number]: NativeCurrencyName } = {
   [ChainId.MAINNET]: NativeCurrencyName.ETHER,
-<<<<<<< HEAD
   [ChainId.GOERLI]: NativeCurrencyName.ETHER,
-=======
-  [ChainId.GÖRLI]: NativeCurrencyName.ETHER,
->>>>>>> b4af6023
   [ChainId.SEPOLIA]: NativeCurrencyName.ETHER,
   [ChainId.OPTIMISM]: NativeCurrencyName.ETHER,
   [ChainId.OPTIMISM_GOERLI]: NativeCurrencyName.ETHER,
@@ -215,7 +177,7 @@
     case 1:
       return ChainName.MAINNET;
     case 5:
-      return ChainName.GÖRLI;
+      return ChainName.GOERLI;
     case 11155111:
       return ChainName.SEPOLIA;
     case 56:
@@ -253,11 +215,7 @@
   switch (id) {
     case ChainId.MAINNET:
       return process.env.JSON_RPC_PROVIDER!;
-<<<<<<< HEAD
     case ChainId.GOERLI:
-=======
-    case ChainId.GÖRLI:
->>>>>>> b4af6023
       return process.env.JSON_RPC_PROVIDER_GORLI!;
     case ChainId.SEPOLIA:
       return process.env.JSON_RPC_PROVIDER_SEPOLIA!;
@@ -292,11 +250,7 @@
     'WETH',
     'Wrapped Ether'
   ),
-<<<<<<< HEAD
   [ChainId.GOERLI]: new Token(
-=======
-  [ChainId.GÖRLI]: new Token(
->>>>>>> b4af6023
     5,
     '0xB4FBF271143F4FBf7B91A5ded31805e42b2208d6',
     18,
@@ -310,11 +264,7 @@
     'WETH',
     'Wrapped Ether'
   ),
-<<<<<<< HEAD
   [ChainId.BNB]: new Token(
-=======
-  [ChainId.BSC]: new Token(
->>>>>>> b4af6023
     56,
     '0xbb4CdB9CBd36B01bD1cBaEBF2De08d9173bc095c',
     18,
